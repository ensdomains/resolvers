--- conflicted
+++ resolved
@@ -1,10 +1,6 @@
 {
   "name": "@ensdomains/resolver",
-<<<<<<< HEAD
-  "version": "0.2.1",
-=======
   "version": "0.2.3",
->>>>>>> 544e4cc3
   "requires": true,
   "main": "index.js",
   "lockfileVersion": 1,
