--- conflicted
+++ resolved
@@ -1,10 +1,6 @@
 {
   "name": "@ensdomains/resolver",
-<<<<<<< HEAD
-  "version": "0.1.8",
-=======
   "version": "0.1.9",
->>>>>>> 9223771d
   "requires": true,
   "main": "index.js",
   "lockfileVersion": 1,
